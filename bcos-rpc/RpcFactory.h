--- conflicted
+++ resolved
@@ -20,22 +20,16 @@
  */
 
 #pragma once
-<<<<<<< HEAD
 #include "bcos-rpc/jsonrpc/groupmgr/GroupManager.h"
-=======
 #include <bcos-boostssl/websocket/WsConfig.h>
 #include <bcos-framework/interfaces/consensus/ConsensusInterface.h>
->>>>>>> b8f614b1
 #include <bcos-framework/interfaces/crypto/KeyFactory.h>
 #include <bcos-framework/interfaces/gateway/GatewayInterface.h>
 #include <bcos-rpc/Rpc.h>
 #include <bcos-rpc/amop/AMOP.h>
-<<<<<<< HEAD
+#include <bcos-rpc/event/EventSub.h>
 #include <bcos-rpc/http/ws/WsService.h>
 #include <bcos-rpc/http/ws/WsSession.h>
-=======
-#include <bcos-rpc/event/EventSub.h>
->>>>>>> b8f614b1
 #include <bcos-rpc/jsonrpc/JsonRpcImpl_2_0.h>
 
 namespace bcos
@@ -59,128 +53,36 @@
         bcos::crypto::KeyFactory::Ptr _keyFactory);
     virtual ~RpcFactory() {}
 
-<<<<<<< HEAD
-    bcos::amop::AMOP::Ptr buildAMOP();
-    JsonRpcInterface::Ptr buildJsonRpc();
-    ws::WsSession::Ptr buildWsSession(
-        boost::asio::ip::tcp::socket&& _socket, std::weak_ptr<ws::WsService> _wsService);
-=======
-public:
     std::shared_ptr<boostssl::ws::WsConfig> initConfig(const std::string& _configPath);
     std::shared_ptr<boostssl::ws::WsService> buildWsService(
         bcos::boostssl::ws::WsConfig::Ptr _config);
     bcos::amop::AMOP::Ptr buildAMOP(std::shared_ptr<boostssl::ws::WsService> _wsService);
     bcos::rpc::JsonRpcImpl_2_0::Ptr buildJsonRpc(
-        const NodeInfo& _nodeInfo, std::shared_ptr<boostssl::ws::WsService> _wsService);
+        std::shared_ptr<boostssl::ws::WsService> _wsService);
     bcos::event::EventSub::Ptr buildEventSub(std::shared_ptr<boostssl::ws::WsService> _wsService);
->>>>>>> b8f614b1
 
     /**
      * @brief: Rpc
      * @param _config: WsConfig
-     * @param _nodeInfo: node info
      * @return Rpc::Ptr:
      */
-<<<<<<< HEAD
-    Rpc::Ptr buildRpc(const RpcConfig& _rpcConfig);
-=======
-    Rpc::Ptr buildRpc(bcos::boostssl::ws::WsConfig::Ptr _config, const NodeInfo& _nodeInfo);
->>>>>>> b8f614b1
+    Rpc::Ptr buildRpc(bcos::boostssl::ws::WsConfig::Ptr _config);
 
     /**
      * @brief: Rpc
      * @param _configPath: rpc config path
-     * @param _nodeInfo: node config
      * @return Rpc::Ptr:
      */
-<<<<<<< HEAD
     Rpc::Ptr buildRpc(const std::string& _configPath);
-=======
-    Rpc::Ptr buildRpc(const std::string& _configPath, const NodeInfo& _nodeInfo);
-
-public:
     bcos::boostssl::ws::WsConfig::Ptr config() const { return m_config; }
     void setConfig(bcos::boostssl::ws::WsConfig::Ptr _config) { m_config = _config; }
 
-    bcos::ledger::LedgerInterface::Ptr ledger() const { return m_ledgerInterface; }
-    void setLedger(bcos::ledger::LedgerInterface::Ptr _ledgerInterface)
-    {
-        m_ledgerInterface = _ledgerInterface;
-    }
-
-    std::shared_ptr<bcos::executor::ExecutorInterface> executorInterface() const
-    {
-        return m_executorInterface;
-    }
-    void setExecutorInterface(std::shared_ptr<bcos::executor::ExecutorInterface> _executorInterface)
-    {
-        m_executorInterface = _executorInterface;
-    }
-
-    bcos::txpool::TxPoolInterface::Ptr txPoolInterface() const { return m_txPoolInterface; }
-    void setTxPoolInterface(bcos::txpool::TxPoolInterface::Ptr _txPoolInterface)
-    {
-        m_txPoolInterface = _txPoolInterface;
-    }
-
-    bcos::consensus::ConsensusInterface::Ptr consensusInterface() const
-    {
-        return m_consensusInterface;
-    }
-    void setConsensusInterface(bcos::consensus::ConsensusInterface::Ptr _consensusInterface)
-    {
-        m_consensusInterface = _consensusInterface;
-    }
-
-    bcos::sync::BlockSyncInterface::Ptr blockSyncInterface() const { return m_blockSyncInterface; }
-    void setBlockSyncInterface(bcos::sync::BlockSyncInterface::Ptr _blockSyncInterface)
-    {
-        m_blockSyncInterface = _blockSyncInterface;
-    }
-
-    bcos::gateway::GatewayInterface::Ptr gatewayInterface() const { return m_gatewayInterface; }
-    void setGatewayInterface(bcos::gateway::GatewayInterface::Ptr _gatewayInterface)
-    {
-        m_gatewayInterface = _gatewayInterface;
-    }
-
-    bcos::front::FrontServiceInterface::Ptr frontServiceInterface() const
-    {
-        return m_frontServiceInterface;
-    }
-    void setFrontServiceInterface(bcos::front::FrontServiceInterface::Ptr _frontServiceInterface)
-    {
-        m_frontServiceInterface = _frontServiceInterface;
-    }
-
-    void setTransactionFactory(bcos::protocol::TransactionFactory::Ptr _transactionFactory)
-    {
-        m_transactionFactory = _transactionFactory;
-    }
-    bcos::protocol::TransactionFactory::Ptr transactionFactory() const
-    {
-        return m_transactionFactory;
-    }
-
-    std::shared_ptr<bcos::crypto::KeyFactory> keyFactory() { return m_keyFactory; }
-    void setKeyFactory(std::shared_ptr<bcos::crypto::KeyFactory> _keyFactory)
-    {
-        m_keyFactory = _keyFactory;
-    }
-
-public:
-    void checkParams();
->>>>>>> b8f614b1
 
 private:
     bcos::gateway::GatewayInterface::Ptr m_gatewayInterface;
-<<<<<<< HEAD
     std::shared_ptr<bcos::crypto::KeyFactory> m_keyFactory;
     GroupManager::Ptr m_groupManager;
-=======
-    bcos::protocol::TransactionFactory::Ptr m_transactionFactory;
     bcos::boostssl::ws::WsConfig::Ptr m_config;
->>>>>>> b8f614b1
 };
 }  // namespace rpc
 }  // namespace bcos