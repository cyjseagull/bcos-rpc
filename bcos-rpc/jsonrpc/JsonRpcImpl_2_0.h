--- conflicted
+++ resolved
@@ -277,6 +277,9 @@
     NodeInfo nodeInfo() const { return m_nodeInfo; }
     GroupManager::Ptr groupManager() { return m_groupManager; }
 
+    void notifyTransactionResult(
+        bcos::crypto::HashType txHash, bcos::protocol::TransactionSubmitResult::Ptr result);
+
 private:
     // TODO: check perf influence
     NodeService::Ptr getNodeService(
@@ -291,17 +294,6 @@
         }
     }
 
-<<<<<<< HEAD
-=======
-    void setNodeInfo(const NodeInfo& _nodeInfo) { m_nodeInfo = _nodeInfo; }
-    NodeInfo nodeInfo() const { return m_nodeInfo; }
-
-    void notifyTransactionResult(
-        bcos::crypto::HashType txHash, bcos::protocol::TransactionSubmitResult::Ptr result);
-
-    void setHashImpl(bcos::crypto::Hash::Ptr hash) { m_hash = std::move(hash); }
-
->>>>>>> 19473418
 private:
     std::unordered_map<std::string, std::function<void(Json::Value, RespFunc _respFunc)>>
         m_methodToFunc;
@@ -324,7 +316,6 @@
 
     tbb::concurrent_hash_map<bcos::crypto::HashType, bcos::protocol::TxSubmitCallback, TxHasher>
         m_txHash2Callback;
-    bcos::crypto::Hash::Ptr m_hash;
 };
 
 }  // namespace rpc
