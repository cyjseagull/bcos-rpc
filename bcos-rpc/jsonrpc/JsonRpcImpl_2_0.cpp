/**
 *  Copyright (C) 2021 FISCO BCOS.
 *  SPDX-License-Identifier: Apache-2.0
 *  Licensed under the Apache License, Version 2.0 (the "License");
 *  you may not use this file except in compliance with the License.
 *  You may obtain a copy of the License at
 *
 *   http://www.apache.org/licenses/LICENSE-2.0
 *
 *  Unless required by applicable law or agreed to in writing, software
 *  distributed under the License is distributed on an "AS IS" BASIS,
 *  WITHOUT WARRANTIES OR CONDITIONS OF ANY KIND, either express or implied.
 *  See the License for the specific language governing permissions and
 *  limitations under the License.
 *
 * @brief: implement for the RPC
 * @file: JsonRpcImpl_2_0.h
 * @author: octopus
 * @date: 2021-07-09
 */

#include "libutilities/DataConvertUtility.h"
#include <bcos-framework/interfaces/protocol/Transaction.h>
#include <bcos-framework/interfaces/protocol/TransactionReceipt.h>
#include <bcos-framework/libprotocol/LogEntry.h>
#include <bcos-framework/libutilities/Base64.h>
#include <bcos-framework/libutilities/Log.h>
#include <bcos-rpc/jsonrpc/Common.h>
#include <bcos-rpc/jsonrpc/JsonRpcImpl_2_0.h>
#include <boost/archive/iterators/base64_from_binary.hpp>
#include <boost/archive/iterators/binary_from_base64.hpp>
#include <boost/archive/iterators/transform_width.hpp>
#include <boost/exception/diagnostic_information.hpp>
#include <boost/uuid/uuid.hpp>
#include <boost/uuid/uuid_generators.hpp>
#include <boost/uuid/uuid_io.hpp>
#include <string>

using namespace std;
using namespace bcos;
using namespace bcos::rpc;
using namespace bcos::group;
using namespace boost::iterators;
using namespace boost::archive::iterators;

void JsonRpcImpl_2_0::initMethod()
{
    m_methodToFunc["call"] =
        std::bind(&JsonRpcImpl_2_0::callI, this, std::placeholders::_1, std::placeholders::_2);
    m_methodToFunc["sendTransaction"] = std::bind(
        &JsonRpcImpl_2_0::sendTransactionI, this, std::placeholders::_1, std::placeholders::_2);
    m_methodToFunc["getTransaction"] = std::bind(
        &JsonRpcImpl_2_0::getTransactionI, this, std::placeholders::_1, std::placeholders::_2);
    m_methodToFunc["getTransactionReceipt"] = std::bind(&JsonRpcImpl_2_0::getTransactionReceiptI,
        this, std::placeholders::_1, std::placeholders::_2);
    m_methodToFunc["getBlockByHash"] = std::bind(
        &JsonRpcImpl_2_0::getBlockByHashI, this, std::placeholders::_1, std::placeholders::_2);
    m_methodToFunc["getBlockByNumber"] = std::bind(
        &JsonRpcImpl_2_0::getBlockByNumberI, this, std::placeholders::_1, std::placeholders::_2);
    m_methodToFunc["getBlockHashByNumber"] = std::bind(&JsonRpcImpl_2_0::getBlockHashByNumberI,
        this, std::placeholders::_1, std::placeholders::_2);
    m_methodToFunc["getBlockNumber"] = std::bind(
        &JsonRpcImpl_2_0::getBlockNumberI, this, std::placeholders::_1, std::placeholders::_2);
    m_methodToFunc["getCode"] =
        std::bind(&JsonRpcImpl_2_0::getCodeI, this, std::placeholders::_1, std::placeholders::_2);
    m_methodToFunc["getSealerList"] = std::bind(
        &JsonRpcImpl_2_0::getSealerListI, this, std::placeholders::_1, std::placeholders::_2);
    m_methodToFunc["getObserverList"] = std::bind(
        &JsonRpcImpl_2_0::getObserverListI, this, std::placeholders::_1, std::placeholders::_2);
    m_methodToFunc["getPbftView"] = std::bind(
        &JsonRpcImpl_2_0::getPbftViewI, this, std::placeholders::_1, std::placeholders::_2);
    m_methodToFunc["getPendingTxSize"] = std::bind(
        &JsonRpcImpl_2_0::getPendingTxSizeI, this, std::placeholders::_1, std::placeholders::_2);
    m_methodToFunc["getSyncStatus"] = std::bind(
        &JsonRpcImpl_2_0::getSyncStatusI, this, std::placeholders::_1, std::placeholders::_2);
    m_methodToFunc["getConsensusStatus"] = std::bind(
        &JsonRpcImpl_2_0::getConsensusStatusI, this, std::placeholders::_1, std::placeholders::_2);
    m_methodToFunc["getSystemConfigByKey"] = std::bind(&JsonRpcImpl_2_0::getSystemConfigByKeyI,
        this, std::placeholders::_1, std::placeholders::_2);
    m_methodToFunc["getTotalTransactionCount"] =
        std::bind(&JsonRpcImpl_2_0::getTotalTransactionCountI, this, std::placeholders::_1,
            std::placeholders::_2);
    m_methodToFunc["getPeers"] =
        std::bind(&JsonRpcImpl_2_0::getPeersI, this, std::placeholders::_1, std::placeholders::_2);
    m_methodToFunc["getGroupList"] = std::bind(
        &JsonRpcImpl_2_0::getGroupListI, this, std::placeholders::_1, std::placeholders::_2);
    m_methodToFunc["getGroupInfo"] = std::bind(
        &JsonRpcImpl_2_0::getGroupInfoI, this, std::placeholders::_1, std::placeholders::_2);
    m_methodToFunc["getGroupNodeInfo"] = std::bind(
        &JsonRpcImpl_2_0::getGroupNodeInfoI, this, std::placeholders::_1, std::placeholders::_2);

    for (const auto& method : m_methodToFunc)
    {
        RPC_IMPL_LOG(INFO) << LOG_BADGE("initMethod") << LOG_KV("method", method.first);
    }
    RPC_IMPL_LOG(INFO) << LOG_BADGE("initMethod") << LOG_KV("size", m_methodToFunc.size());
}

std::string JsonRpcImpl_2_0::encodeData(bcos::bytesConstRef _data)
{
    return base64Encode(_data);
}

std::shared_ptr<bcos::bytes> JsonRpcImpl_2_0::decodeData(const std::string& _data)
{
    return base64DecodeBytes(_data);
}

void JsonRpcImpl_2_0::parseRpcRequestJson(
    const std::string& _requestBody, JsonRequest& _jsonRequest)
{
    Json::Value root;
    Json::Reader jsonReader;
    std::string errorMessage;

    try
    {
        std::string jsonrpc = "";
        std::string method = "";
        int64_t id = 0;
        do
        {
            if (!jsonReader.parse(_requestBody, root))
            {
                errorMessage = "invalid request json object";
                break;
            }

            if (!root.isMember("jsonrpc"))
            {
                errorMessage = "request has no jsonrpc field";
                break;
            }
            jsonrpc = root["jsonrpc"].asString();

            if (!root.isMember("method"))
            {
                errorMessage = "request has no method field";
                break;
            }
            method = root["method"].asString();

            if (root.isMember("id"))
            {
                id = root["id"].asInt64();
            }

            if (!root.isMember("params"))
            {
                errorMessage = "request has no params field";
                break;
            }

            if (!root["params"].isArray())
            {
                errorMessage = "request params is not array object";
                break;
            }

            auto jParams = root["params"];

            _jsonRequest.jsonrpc = jsonrpc;
            _jsonRequest.method = method;
            _jsonRequest.id = id;
            _jsonRequest.params = jParams;

            // RPC_IMPL_LOG(DEBUG) << LOG_BADGE("parseRpcRequestJson") << LOG_KV("method", method)
            //                     << LOG_KV("requestMessage", _requestBody);

            // success return
            return;

        } while (0);
    }
    catch (const std::exception& e)
    {
        RPC_IMPL_LOG(ERROR) << LOG_BADGE("parseRpcRequestJson") << LOG_KV("request", _requestBody)
                            << LOG_KV("error", boost::diagnostic_information(e));
        BOOST_THROW_EXCEPTION(
            JsonRpcException(JsonRpcError::ParseError, "Invalid JSON was received by the server."));
    }

    RPC_IMPL_LOG(ERROR) << LOG_BADGE("parseRpcRequestJson") << LOG_KV("request", _requestBody)
                        << LOG_KV("errorMessage", errorMessage);

    BOOST_THROW_EXCEPTION(JsonRpcException(
        JsonRpcError::InvalidRequest, "The JSON sent is not a valid Request object."));
}

void JsonRpcImpl_2_0::parseRpcResponseJson(
    const std::string& _responseBody, JsonResponse& _jsonResponse)
{
    Json::Value root;
    Json::Reader jsonReader;
    std::string errorMessage;

    try
    {
        do
        {
            if (!jsonReader.parse(_responseBody, root))
            {
                errorMessage = "invalid response json object";
                break;
            }

            if (!root.isMember("jsonrpc"))
            {
                errorMessage = "response has no jsonrpc field";
                break;
            }
            _jsonResponse.jsonrpc = root["jsonrpc"].asString();

            if (!root.isMember("id"))
            {
                errorMessage = "response has no id field";
                break;
            }
            _jsonResponse.id = root["id"].asInt64();

            if (root.isMember("error"))
            {
                auto jError = root["error"];
                _jsonResponse.error.code = jError["code"].asInt64();
                _jsonResponse.error.message = jError["message"].asString();
            }

            if (root.isMember("result"))
            {
                _jsonResponse.result = root["result"];
            }

            RPC_IMPL_LOG(DEBUG) << LOG_BADGE("parseRpcResponseJson")
                                << LOG_KV("jsonrpc", _jsonResponse.jsonrpc)
                                << LOG_KV("id", _jsonResponse.id)
                                << LOG_KV("error", _jsonResponse.error.toString())
                                << LOG_KV("responseBody", _responseBody);

            return;
        } while (0);
    }
    catch (std::exception& e)
    {
        RPC_IMPL_LOG(ERROR) << LOG_BADGE("parseRpcResponseJson")
                            << LOG_KV("response", _responseBody)
                            << LOG_KV("error", boost::diagnostic_information(e));
        BOOST_THROW_EXCEPTION(
            JsonRpcException(JsonRpcError::ParseError, "Invalid JSON was received by the server."));
    }

    RPC_IMPL_LOG(ERROR) << LOG_BADGE("parseRpcResponseJson") << LOG_KV("response", _responseBody)
                        << LOG_KV("errorMessage", errorMessage);

    BOOST_THROW_EXCEPTION(JsonRpcException(
        JsonRpcError::InvalidRequest, "The JSON sent is not a valid Response object."));
}

std::string JsonRpcImpl_2_0::toStringResponse(const JsonResponse& _jsonResponse)
{
    auto jResp = toJsonResponse(_jsonResponse);
    Json::FastWriter writer;
    std::string resp = writer.write(jResp);
    return resp;
}

Json::Value JsonRpcImpl_2_0::toJsonResponse(const JsonResponse& _jsonResponse)
{
    Json::Value jResp;
    jResp["jsonrpc"] = _jsonResponse.jsonrpc;
    jResp["id"] = _jsonResponse.id;

    if (_jsonResponse.error.code == 0)
    {  // success
        jResp["result"] = _jsonResponse.result;
    }
    else
    {  // error
        Json::Value jError;
        jError["code"] = _jsonResponse.error.code;
        jError["message"] = _jsonResponse.error.message;
        jResp["error"] = jError;
    }

    return jResp;
}

void JsonRpcImpl_2_0::onRPCRequest(const std::string& _requestBody, Sender _sender)
{
    JsonRequest request;
    JsonResponse response;
    try
    {
        parseRpcRequestJson(_requestBody, request);

        response.jsonrpc = request.jsonrpc;
        response.id = request.id;

        const auto& method = request.method;
        auto it = m_methodToFunc.find(method);
        if (it == m_methodToFunc.end())
        {
            BOOST_THROW_EXCEPTION(JsonRpcException(
                JsonRpcError::MethodNotFound, "The method does not exist/is not available."));
        }

        it->second(request.params,
            [_requestBody, response, _sender](Error::Ptr _error, Json::Value& _result) mutable {
                if (_error && (_error->errorCode() != bcos::protocol::CommonError::SUCCESS))
                {
                    // error
                    response.error.code = _error->errorCode();
                    response.error.message = _error->errorMessage();
                }
                else
                {
                    response.result.swap(_result);
                }
                auto strResp = toStringResponse(response);
                _sender(strResp);
                RPC_IMPL_LOG(TRACE) << LOG_BADGE("onRPCRequest") << LOG_KV("request", _requestBody)
                                    << LOG_KV("response", strResp);
            });

        // success response
        return;
    }
    catch (const JsonRpcException& e)
    {
        response.error.code = e.code();
        response.error.message = std::string(e.what());
    }
    catch (const std::exception& e)
    {
        // server internal error or unexpected error
        response.error.code = JsonRpcError::InvalidRequest;
        response.error.message = std::string(e.what());
    }

    auto strResp = toStringResponse(response);
    // error response
    _sender(strResp);

    // RPC_IMPL_LOG(DEBUG) << LOG_BADGE("onRPCRequest") << LOG_KV("request", _requestBody)
    //                     << LOG_KV("response", strResp);
}

void JsonRpcImpl_2_0::toJsonResp(
    Json::Value& jResp, bcos::protocol::Transaction::ConstPtr _transactionPtr)
{
    // transaction version
    jResp["version"] = _transactionPtr->version();
    // transaction hash
    jResp["hash"] = toHexStringWithPrefix(_transactionPtr->hash());
    // transaction nonce
    jResp["nonce"] = _transactionPtr->nonce().str(16);
    // blockLimit
    jResp["blockLimit"] = _transactionPtr->blockLimit();
    // the receiver address
    jResp["to"] = string(_transactionPtr->to());
    // the sender address
    jResp["from"] = toHexStringWithPrefix(_transactionPtr->sender());
    // the input data
    jResp["input"] = toHexStringWithPrefix(_transactionPtr->input());
    // importTime
    jResp["importTime"] = _transactionPtr->importTime();
    // the chainID
    jResp["chainID"] = std::string(_transactionPtr->chainId());
    // the groupID
    jResp["groupID"] = std::string(_transactionPtr->groupId());
    // the signature
    jResp["signature"] = toHexStringWithPrefix(_transactionPtr->signatureData());
}

void JsonRpcImpl_2_0::toJsonResp(Json::Value& jResp, const std::string& _txHash,
    bcos::protocol::TransactionReceipt::ConstPtr _transactionReceiptPtr)
{
    jResp["version"] = _transactionReceiptPtr->version();
    jResp["contractAddress"] = string(_transactionReceiptPtr->contractAddress());
    jResp["gasUsed"] = _transactionReceiptPtr->gasUsed().str(16);
    jResp["status"] = _transactionReceiptPtr->status();
    jResp["blockNumber"] = _transactionReceiptPtr->blockNumber();
    jResp["output"] = toHexStringWithPrefix(_transactionReceiptPtr->output());
    jResp["transactionHash"] = _txHash;
    jResp["hash"] = _transactionReceiptPtr->hash().hexPrefixed();
    jResp["logEntries"] = Json::Value(Json::arrayValue);
    for (const auto& logEntry : _transactionReceiptPtr->logEntries())
    {
        Json::Value jLog;
        jLog["address"] = toHexStringWithPrefix(logEntry.address());
        jLog["topic"] = Json::Value(Json::arrayValue);
        for (const auto& topic : logEntry.topics())
        {
            jLog["topic"].append(topic.hexPrefixed());
        }
        jLog["data"] = toHexStringWithPrefix(logEntry.data());
        jResp["logEntries"].append(jLog);
    }
}


void JsonRpcImpl_2_0::toJsonResp(
    Json::Value& jResp, bcos::protocol::BlockHeader::Ptr _blockHeaderPtr)
{
    if (!_blockHeaderPtr)
    {
        return;
    }

    jResp["hash"] = toHexStringWithPrefix(_blockHeaderPtr->hash());
    jResp["version"] = _blockHeaderPtr->version();
    jResp["txsRoot"] = toHexStringWithPrefix(_blockHeaderPtr->txsRoot());
    jResp["receiptsRoot"] = toHexStringWithPrefix(_blockHeaderPtr->receiptsRoot());
    jResp["stateRoot"] = toHexStringWithPrefix(_blockHeaderPtr->stateRoot());
    jResp["number"] = _blockHeaderPtr->number();
    jResp["gasUsed"] = _blockHeaderPtr->gasUsed().str(16);
    jResp["timestamp"] = _blockHeaderPtr->timestamp();
    jResp["sealer"] = _blockHeaderPtr->sealer();
    jResp["extraData"] = toHexStringWithPrefix(_blockHeaderPtr->extraData());

    jResp["consensusWeights"] = Json::Value(Json::arrayValue);
    for (const auto& wei : _blockHeaderPtr->consensusWeights())
    {
        jResp["consensusWeights"].append(wei);
    }

    jResp["sealerList"] = Json::Value(Json::arrayValue);
    for (const auto& sealer : _blockHeaderPtr->sealerList())
    {
        jResp["sealerList"].append(toHexStringWithPrefix(sealer));
    }

    Json::Value jParentInfo(Json::arrayValue);
    for (const auto& p : _blockHeaderPtr->parentInfo())
    {
        Json::Value jp;
        jp["blockNumber"] = p.blockNumber;
        jp["blockHash"] = toHexStringWithPrefix(p.blockHash);
        jParentInfo.append(jp);
    }
    jResp["parentInfo"] = jParentInfo;

    Json::Value jSignList(Json::arrayValue);
    for (const auto& sign : _blockHeaderPtr->signatureList())
    {
        Json::Value jSign;
        jSign["sealerIndex"] = sign.index;
        jSign["signature"] = toHexStringWithPrefix(sign.signature);
        jSignList.append(jSign);
    }
    jResp["signatureList"] = jSignList;
}

void JsonRpcImpl_2_0::toJsonResp(
    Json::Value& jResp, bcos::protocol::Block::Ptr _blockPtr, bool _onlyTxHash)
{
    if (!_blockPtr)
    {
        return;
    }

    // header
    toJsonResp(jResp, _blockPtr->blockHeader());
    auto txSize = _blockPtr->transactionsSize();

    Json::Value jTxs(Json::arrayValue);
    for (std::size_t index = 0; index < txSize; ++index)
    {
        Json::Value jTx;
        if (_onlyTxHash)
        {
            jTx = toHexStringWithPrefix(_blockPtr->transactionHash(index));
        }
        else
        {
            toJsonResp(jTx, _blockPtr->transaction(index));
        }
        jTxs.append(jTx);
    }

    jResp["transactions"] = jTxs;
}

void JsonRpcImpl_2_0::call(std::string const& _groupID, std::string const& _nodeName,
    const std::string& _to, const std::string& _data, RespFunc _respFunc)
{
    RPC_IMPL_LOG(TRACE) << LOG_DESC("call") << LOG_KV("to", _to) << LOG_KV("group", _groupID)
                        << LOG_KV("node", _nodeName);

    auto nodeService = getNodeService(_groupID, _nodeName, "call");
    auto transactionFactory = nodeService->blockFactory()->transactionFactory();
    auto transaction =
        transactionFactory->createTransaction(0, _to, *decodeData(_data), u256(0), 0, "", "", 0);

    nodeService->scheduler()->call(
        transaction, [_to, _respFunc](Error::Ptr&& _error,
                         protocol::TransactionReceipt::Ptr&& _transactionReceiptPtr) {
            Json::Value jResp;
            if (!_error || (_error->errorCode() == bcos::protocol::CommonError::SUCCESS))
            {
                jResp["blockNumber"] = _transactionReceiptPtr->blockNumber();
                jResp["status"] = _transactionReceiptPtr->status();
                jResp["output"] = toHexStringWithPrefix(_transactionReceiptPtr->output());
            }
            else
            {
                RPC_IMPL_LOG(ERROR)
                    << LOG_BADGE("call") << LOG_KV("to", _to)
                    << LOG_KV("errorCode", _error ? _error->errorCode() : 0)
                    << LOG_KV("errorMessage", _error ? _error->errorMessage() : "success");
            }

            _respFunc(_error, jResp);
        });
}

void JsonRpcImpl_2_0::sendTransaction(std::string const& _groupID, std::string const& _nodeName,
    const std::string& _data, bool _requireProof, RespFunc _respFunc)
{
    RPC_IMPL_LOG(TRACE) << LOG_DESC("sendTransaction") << LOG_KV("group", _groupID)
                        << LOG_KV("node", _nodeName);

    auto self = std::weak_ptr<JsonRpcImpl_2_0>(shared_from_this());
    auto transactionDataPtr = decodeData(_data);

<<<<<<< HEAD
    auto nodeService = getNodeService(_groupID, _nodeName, "sendTransaction");
    auto txpool = nodeService->txpool();
    checkService(txpool, "txpool");

    txpool->asyncSubmit(transactionDataPtr,
        [_groupID, _nodeName, _requireProof, _data, _respFunc, self](Error::Ptr _error,
=======
    auto tx = m_transactionFactory->createTransaction(*transactionDataPtr);
    auto txHash = tx->hash();  // FIXME: try pass tx to backend?

    auto submitCallback =
        [_groupID, _requireProof, transactionDataPtr, respFunc = std::move(_respFunc), txHash,
            self](Error::Ptr _error,
>>>>>>> 19473418
            bcos::protocol::TransactionSubmitResult::Ptr _transactionSubmitResult) {
            auto rpc = self.lock();
            if (!rpc)
            {
                return;
            }

            if (_error && _error->errorCode() != bcos::protocol::CommonError::SUCCESS)
            {
                // Remove this callback from hash map
                decltype(m_txHash2Callback)::const_accessor it;
                rpc->m_txHash2Callback.find(it, txHash);
                if (!it.empty())
                {
                    rpc->m_txHash2Callback.erase(it);
                }

                RPC_IMPL_LOG(ERROR)
                    << LOG_BADGE("sendTransaction")
                    << LOG_KV("data", base64Encode(ref(*transactionDataPtr)))
                    << LOG_KV("requireProof", _requireProof)
                    << LOG_KV("errorCode", _error ? _error->errorCode() : 0)
                    << LOG_KV("errorMessage", _error ? _error->errorMessage() : "success");
                Json::Value jResp;
                respFunc(_error, jResp);

                return;
            }

            if (_transactionSubmitResult->transactionReceipt())
            {
                // get transaction receipt
                auto txHash = _transactionSubmitResult->txHash();
                auto hexPreTxHash = txHash.hexPrefixed();

                RPC_IMPL_LOG(TRACE)
                    << LOG_BADGE("sendTransaction") << LOG_DESC("getTransactionReceipt")
                    << LOG_KV("hexPreTxHash", hexPreTxHash)
                    << LOG_KV("requireProof", _requireProof);

                Json::Value jResp;
                toJsonResp(jResp, hexPreTxHash, _transactionSubmitResult->transactionReceipt());
                jResp["input"] = "";  // TODO: add input
                respFunc(nullptr, jResp);
            }
        };

    RPC_IMPL_LOG(TRACE) << "Writing tx: " << txHash.hex() << " into hash map";

    m_txHash2Callback.emplace(txHash, submitCallback);
    m_txPoolInterface->asyncSubmit(transactionDataPtr, submitCallback);
}


void JsonRpcImpl_2_0::addProofToResponse(
    Json::Value& jResp, std::string const& _key, ledger::MerkleProofPtr _merkleProofPtr)
{
    if (!_merkleProofPtr)
    {
        return;
    }

    RPC_IMPL_LOG(TRACE) << LOG_DESC("addProofToResponse") << LOG_KV("key", _key)
                        << LOG_KV("key", _key) << LOG_KV("merkleProofPtr", _merkleProofPtr->size());

    uint32_t index = 0;
    for (const auto& merkleItem : *_merkleProofPtr)
    {
        jResp[_key][index]["left"] = Json::arrayValue;
        jResp[_key][index]["right"] = Json::arrayValue;
        const auto& left = merkleItem.first;
        for (const auto& item : left)
        {
            jResp[_key][index]["left"].append(item);
        }

        const auto& right = merkleItem.second;
        for (const auto& item : right)
        {
            jResp[_key][index]["right"].append(item);
        }
        ++index;
    }
}

void JsonRpcImpl_2_0::getTransaction(std::string const& _groupID, std::string const& _nodeName,
    const std::string& _txHash, bool _requireProof, RespFunc _respFunc)
{
    RPC_IMPL_LOG(TRACE) << LOG_DESC("getTransaction") << LOG_KV("txHash", _txHash)
                        << LOG_KV("requireProof", _requireProof) << LOG_KV("group", _groupID)
                        << LOG_KV("node", _nodeName);

    bcos::crypto::HashListPtr hashListPtr = std::make_shared<bcos::crypto::HashList>();
    hashListPtr->push_back(bcos::crypto::HashType(_txHash));

    auto nodeService = getNodeService(_groupID, _nodeName, "getTransaction");
    auto ledger = nodeService->ledger();
    checkService(ledger, "ledger");
    ledger->asyncGetBatchTxsByHashList(hashListPtr, _requireProof,
        [_txHash, _requireProof, _respFunc](Error::Ptr _error,
            bcos::protocol::TransactionsPtr _transactionsPtr,
            std::shared_ptr<std::map<std::string, ledger::MerkleProofPtr>> _transactionProofsPtr) {
            Json::Value jResp;
            if (!_error || (_error->errorCode() == bcos::protocol::CommonError::SUCCESS))
            {
                if (!_transactionsPtr->empty())
                {
                    auto transactionPtr = (*_transactionsPtr)[0];
                    toJsonResp(jResp, transactionPtr);
                }

                RPC_IMPL_LOG(TRACE)
                    << LOG_DESC("getTransaction") << LOG_KV("txHash", _txHash)
                    << LOG_KV("requireProof", _requireProof)
                    << LOG_KV("transactionProofsPtr size",
                           (_transactionProofsPtr ? (int64_t)_transactionProofsPtr->size() : -1));


                if (_requireProof && _transactionProofsPtr && !_transactionProofsPtr->empty())
                {
                    auto transactionProofPtr = _transactionProofsPtr->begin()->second;
                    addProofToResponse(jResp, "transactionProof", transactionProofPtr);
                }
            }
            else
            {
                RPC_IMPL_LOG(ERROR)
                    << LOG_BADGE("getTransaction") << LOG_KV("txHash", _txHash)
                    << LOG_KV("requireProof", _requireProof)
                    << LOG_KV("errorCode", _error ? _error->errorCode() : 0)
                    << LOG_KV("errorMessage", _error ? _error->errorMessage() : "success");
            }

            _respFunc(_error, jResp);
        });
}

void JsonRpcImpl_2_0::getTransactionReceipt(std::string const& _groupID,
    std::string const& _nodeName, const std::string& _txHash, bool _requireProof,
    RespFunc _respFunc)
{
    RPC_IMPL_LOG(TRACE) << LOG_DESC("getTransactionReceipt") << LOG_KV("txHash", _txHash)
                        << LOG_KV("requireProof", _requireProof) << LOG_KV("group", _groupID)
                        << LOG_KV("node", _nodeName);

    auto hash = bcos::crypto::HashType(_txHash);

    auto nodeService = getNodeService(_groupID, _nodeName, "getTransactionReceipt");
    auto ledger = nodeService->ledger();
    checkService(ledger, "ledger");
    auto self = std::weak_ptr<JsonRpcImpl_2_0>(shared_from_this());
    ledger->asyncGetTransactionReceiptByHash(hash, _requireProof,
        [_groupID, _nodeName, _txHash, hash, _requireProof, _respFunc, self](Error::Ptr _error,
            protocol::TransactionReceipt::ConstPtr _transactionReceiptPtr,
            ledger::MerkleProofPtr _merkleProofPtr) {
            auto rpc = self.lock();
            if (!rpc)
            {
                return;
            }
            Json::Value jResp;
            if (_error && (_error->errorCode() != bcos::protocol::CommonError::SUCCESS))
            {
                RPC_IMPL_LOG(ERROR)
                    << LOG_BADGE("getTransactionReceipt") << LOG_KV("txHash", _txHash)
                    << LOG_KV("requireProof", _requireProof)
                    << LOG_KV("errorCode", _error ? _error->errorCode() : 0)
                    << LOG_KV("errorMessage", _error ? _error->errorMessage() : "success");

                _respFunc(_error, jResp);
                return;
            }

            toJsonResp(jResp, hash.hexPrefixed(), _transactionReceiptPtr);

            RPC_IMPL_LOG(TRACE) << LOG_DESC("getTransactionReceipt") << LOG_KV("txHash", _txHash)
                                << LOG_KV("requireProof", _requireProof)
                                << LOG_KV("merkleProofPtr", _merkleProofPtr);

            if (_requireProof && _merkleProofPtr)
            {
                addProofToResponse(jResp, "receiptProof", _merkleProofPtr);
            }

            // fetch transaction proof
            rpc->getTransaction(_groupID, _nodeName, _txHash, _requireProof,
                [jResp, _txHash, _respFunc](bcos::Error::Ptr _error, Json::Value& _jTx) {
                    auto jRespCopy = jResp;
                    if (_error && _error->errorCode() != bcos::protocol::CommonError::SUCCESS)
                    {
                        RPC_IMPL_LOG(WARNING)
                            << LOG_BADGE("getTransactionReceipt") << LOG_DESC("getTransaction")
                            << LOG_KV("hexPreTxHash", _txHash)
                            << LOG_KV("errorCode", _error ? _error->errorCode() : 0)
                            << LOG_KV("errorMessage", _error ? _error->errorMessage() : "success");
                    }
                    jRespCopy["input"] = _jTx["input"];
                    jRespCopy["from"] = _jTx["from"];
                    jRespCopy["to"] = _jTx["to"];
                    jRespCopy["transactionProof"] = _jTx["transactionProof"];

                    _respFunc(nullptr, jRespCopy);
                });
        });
}

void JsonRpcImpl_2_0::getBlockByHash(std::string const& _groupID, std::string const& _nodeName,
    const std::string& _blockHash, bool _onlyHeader, bool _onlyTxHash, RespFunc _respFunc)
{
    RPC_IMPL_LOG(TRACE) << LOG_DESC("getBlockByHash") << LOG_KV("blockHash", _blockHash)
                        << LOG_KV("onlyHeader", _onlyHeader) << LOG_KV("onlyTxHash", _onlyTxHash)
                        << LOG_KV("group", _groupID) << LOG_KV("node", _nodeName);

    auto nodeService = getNodeService(_groupID, _nodeName, "getBlockByHash");
    auto ledger = nodeService->ledger();
    checkService(ledger, "ledger");
    auto self = std::weak_ptr<JsonRpcImpl_2_0>(shared_from_this());
    ledger->asyncGetBlockNumberByHash(bcos::crypto::HashType(_blockHash),
        [_groupID, _nodeName, _blockHash, _onlyHeader, _onlyTxHash, _respFunc, self](
            Error::Ptr _error, protocol::BlockNumber blockNumber) {
            if (!_error || _error->errorCode() == bcos::protocol::CommonError::SUCCESS)
            {
                auto rpc = self.lock();
                if (rpc)
                {
                    // call getBlockByNumber
                    return rpc->getBlockByNumber(
                        _groupID, _nodeName, blockNumber, _onlyHeader, _onlyTxHash, _respFunc);
                }
            }
            else
            {
                RPC_IMPL_LOG(ERROR)
                    << LOG_BADGE("getBlockByHash") << LOG_KV("blockHash", _blockHash)
                    << LOG_KV("onlyHeader", _onlyHeader) << LOG_KV("onlyTxHash", _onlyTxHash)
                    << LOG_KV("errorCode", _error ? _error->errorCode() : 0)
                    << LOG_KV("errorMessage", _error ? _error->errorMessage() : "success");
                Json::Value jResp;
                _respFunc(_error, jResp);
            }
        });
}

void JsonRpcImpl_2_0::getBlockByNumber(std::string const& _groupID, std::string const& _nodeName,
    int64_t _blockNumber, bool _onlyHeader, bool _onlyTxHash, RespFunc _respFunc)
{
    RPC_IMPL_LOG(TRACE) << LOG_DESC("getBlockByNumber") << LOG_KV("_blockNumber", _blockNumber)
                        << LOG_KV("onlyHeader", _onlyHeader) << LOG_KV("onlyTxHash", _onlyTxHash)
                        << LOG_KV("group", _groupID) << LOG_KV("node", _nodeName);

    auto nodeService = getNodeService(_groupID, _nodeName, "getBlockByNumber");
    auto ledger = nodeService->ledger();
    checkService(ledger, "ledger");
    ledger->asyncGetBlockDataByNumber(_blockNumber,
        _onlyHeader ? bcos::ledger::HEADER : bcos::ledger::HEADER | bcos::ledger::TRANSACTIONS,
        [_blockNumber, _onlyHeader, _onlyTxHash, _respFunc](
            Error::Ptr _error, protocol::Block::Ptr _block) {
            Json::Value jResp;
            if (_error && _error->errorCode() != bcos::protocol::CommonError::SUCCESS)
            {
                RPC_IMPL_LOG(ERROR)
                    << LOG_BADGE("getBlockByNumber") << LOG_KV("blockNumber", _blockNumber)
                    << LOG_KV("onlyHeader", _onlyHeader) << LOG_KV("onlyTxHash", _onlyTxHash)
                    << LOG_KV("errorCode", _error ? _error->errorCode() : 0)
                    << LOG_KV("errorMessage", _error ? _error->errorMessage() : "success");
            }
            else
            {
                if (_onlyHeader)
                {
                    toJsonResp(jResp, _block ? _block->blockHeader() : nullptr);
                }
                else
                {
                    toJsonResp(jResp, _block, _onlyTxHash);
                }
            }
            _respFunc(_error, jResp);
        });
}

void JsonRpcImpl_2_0::getBlockHashByNumber(std::string const& _groupID,
    std::string const& _nodeName, int64_t _blockNumber, RespFunc _respFunc)
{
    RPC_IMPL_LOG(TRACE) << LOG_DESC("getBlockHashByNumber") << LOG_KV("blockNumber", _blockNumber)
                        << LOG_KV("group", _groupID) << LOG_KV("node", _nodeName);

    auto nodeService = getNodeService(_groupID, _nodeName, "getBlockHashByNumber");
    auto ledger = nodeService->ledger();
    checkService(ledger, "ledger");
    ledger->asyncGetBlockHashByNumber(
        _blockNumber, [_respFunc](Error::Ptr _error, crypto::HashType const& _hashValue) {
            if (_error && (_error->errorCode() != bcos::protocol::CommonError::SUCCESS))
            {
                RPC_IMPL_LOG(ERROR)
                    << LOG_BADGE("getBlockHashByNumber")
                    << LOG_KV("errorCode", _error ? _error->errorCode() : 0)
                    << LOG_KV("errorMessage", _error ? _error->errorMessage() : "success");
            }

            Json::Value jResp = _hashValue.hexPrefixed();
            _respFunc(nullptr, jResp);
        });
}

void JsonRpcImpl_2_0::getBlockNumber(
    std::string const& _groupID, std::string const& _nodeName, RespFunc _respFunc)
{
    RPC_IMPL_LOG(TRACE) << LOG_BADGE("getBlockNumber") << LOG_KV("group", _groupID)
                        << LOG_KV("node", _nodeName);

    auto nodeService = getNodeService(_groupID, _nodeName, "getBlockNumber");
    auto ledger = nodeService->ledger();
    checkService(ledger, "ledger");
    ledger->asyncGetBlockNumber([_respFunc](Error::Ptr _error, protocol::BlockNumber _blockNumber) {
        if (_error && (_error->errorCode() != bcos::protocol::CommonError::SUCCESS))
        {
            RPC_IMPL_LOG(ERROR) << LOG_BADGE("getBlockNumber")
                                << LOG_KV("errorCode", _error ? _error->errorCode() : 0)
                                << LOG_KV(
                                       "errorMessage", _error ? _error->errorMessage() : "success")
                                << LOG_KV("blockNumber", _blockNumber);
        }

        Json::Value jResp = _blockNumber;
        _respFunc(_error, jResp);
    });
}

void JsonRpcImpl_2_0::getCode(std::string const& _groupID, std::string const& _nodeName,
    const std::string _contractAddress, RespFunc _callback)
{
    RPC_IMPL_LOG(TRACE) << LOG_BADGE("getCode") << LOG_KV("contractAddress", _contractAddress)
                        << LOG_KV("group", _groupID) << LOG_KV("node", _nodeName);

    auto nodeService = getNodeService(_groupID, _nodeName, "getCode");
    Json::Value response;
    response["msg"] = "unimplemented method getConde";
    _callback(nullptr, response);
// TODO: scheduler provid asyncGetCode interface
#if 0
    auto scheduler = nodeService->scheduler();
    scheduler->asyncGetCode(
        std::string_view(_contractAddress), [_contractAddress, _respFunc](const Error::Ptr& _error,
                                                const std::shared_ptr<bytes>& _codeData) {
            std::string code;
            if (!_error || (_error->errorCode() == bcos::protocol::CommonError::SUCCESS))
            {
                if (_codeData)
                {
                    code = toHexStringWithPrefix(
                        bcos::bytesConstRef(_codeData->data(), _codeData->size()));
                }
            }
            else
            {
                RPC_IMPL_LOG(ERROR)
                    << LOG_BADGE("getCode") << LOG_KV("errorCode", _error ? _error->errorCode() : 0)
                    << LOG_KV("errorMessage", _error ? _error->errorMessage() : "success")
                    << LOG_KV("contractAddress", _contractAddress);
            }

            Json::Value jResp = code;
            _respFunc(_error, jResp);
        });
#endif
}

void JsonRpcImpl_2_0::getSealerList(
    std::string const& _groupID, std::string const& _nodeName, RespFunc _respFunc)
{
    RPC_IMPL_LOG(TRACE) << LOG_BADGE("getSealerList") << LOG_KV("group", _groupID)
                        << LOG_KV("node", _nodeName);


    auto nodeService = getNodeService(_groupID, _nodeName, "getSealerList");
    auto ledger = nodeService->ledger();
    checkService(ledger, "ledger");
    ledger->asyncGetNodeListByType(bcos::ledger::CONSENSUS_SEALER,
        [_respFunc](Error::Ptr _error, consensus::ConsensusNodeListPtr _consensusNodeListPtr) {
            Json::Value jResp = Json::Value(Json::arrayValue);
            if (!_error || (_error->errorCode() == bcos::protocol::CommonError::SUCCESS))
            {
                if (_consensusNodeListPtr)
                {
                    for (const auto& consensusNodePtr : *_consensusNodeListPtr)
                    {
                        Json::Value node;
                        node["nodeID"] = consensusNodePtr->nodeID()->hex();
                        node["weight"] = consensusNodePtr->weight();
                        jResp.append(node);
                    }
                }
            }
            else
            {
                RPC_IMPL_LOG(ERROR)
                    << LOG_BADGE("getSealerList")
                    << LOG_KV("errorCode", _error ? _error->errorCode() : 0)
                    << LOG_KV("errorMessage", _error ? _error->errorMessage() : "success");
            }

            _respFunc(_error, jResp);
        });
}

void JsonRpcImpl_2_0::getObserverList(
    std::string const& _groupID, std::string const& _nodeName, RespFunc _respFunc)
{
    RPC_IMPL_LOG(TRACE) << LOG_BADGE("getObserverList") << LOG_KV("group", _groupID)
                        << LOG_KV("group", _groupID) << LOG_KV("node", _nodeName);

    auto nodeService = getNodeService(_groupID, _nodeName, "getObserverList");
    auto ledger = nodeService->ledger();
    checkService(ledger, "ledger");
    ledger->asyncGetNodeListByType(bcos::ledger::CONSENSUS_OBSERVER,
        [_respFunc](Error::Ptr _error, consensus::ConsensusNodeListPtr _consensusNodeListPtr) {
            Json::Value jResp = Json::Value(Json::arrayValue);
            if (!_error || (_error->errorCode() == bcos::protocol::CommonError::SUCCESS))
            {
                if (_consensusNodeListPtr)
                {
                    for (const auto& consensusNodePtr : *_consensusNodeListPtr)
                    {
                        jResp.append(consensusNodePtr->nodeID()->hex());
                    }
                }
            }
            else
            {
                RPC_IMPL_LOG(ERROR)
                    << LOG_BADGE("getObserverList")
                    << LOG_KV("errorCode", _error ? _error->errorCode() : 0)
                    << LOG_KV("errorMessage", _error ? _error->errorMessage() : "success");
            }

            _respFunc(_error, jResp);
        });
}

void JsonRpcImpl_2_0::getPbftView(
    std::string const& _groupID, std::string const& _nodeName, RespFunc _respFunc)
{
    RPC_IMPL_LOG(TRACE) << LOG_BADGE("getPbftView") << LOG_KV("group", _groupID)
                        << LOG_KV("node", _nodeName);

    auto nodeService = getNodeService(_groupID, _nodeName, "getPbftView");
    auto consensus = nodeService->consensus();
    checkService(consensus, "consensus");
    consensus->asyncGetPBFTView(
        [_respFunc](Error::Ptr _error, bcos::consensus::ViewType _viewValue) {
            Json::Value jResp;
            if (!_error || (_error->errorCode() == bcos::protocol::CommonError::SUCCESS))
            {
                jResp = _viewValue;
            }
            else
            {
                RPC_IMPL_LOG(ERROR)
                    << LOG_BADGE("getPbftView")
                    << LOG_KV("errorCode", _error ? _error->errorCode() : 0)
                    << LOG_KV("errorMessage", _error ? _error->errorMessage() : "success");
            }

            _respFunc(_error, jResp);
        });
}

void JsonRpcImpl_2_0::getPendingTxSize(
    std::string const& _groupID, std::string const& _nodeName, RespFunc _respFunc)
{
    RPC_IMPL_LOG(TRACE) << LOG_BADGE("getPendingTxSize") << LOG_KV("group", _groupID)
                        << LOG_KV("node", _nodeName);

    auto nodeService = getNodeService(_groupID, _nodeName, "getPendingTxSize");
    auto txpool = nodeService->txpool();
    checkService(txpool, "txpool");
    txpool->asyncGetPendingTransactionSize([_respFunc](Error::Ptr _error, size_t _pendingTxSize) {
        Json::Value jResp;
        if (!_error || (_error->errorCode() == bcos::protocol::CommonError::SUCCESS))
        {
            jResp = (int64_t)_pendingTxSize;
        }
        else
        {
            RPC_IMPL_LOG(ERROR) << LOG_BADGE("getPendingTxSize")
                                << LOG_KV("errorCode", _error ? _error->errorCode() : 0)
                                << LOG_KV(
                                       "errorMessage", _error ? _error->errorMessage() : "success");
        }

        _respFunc(_error, jResp);
    });
}

void JsonRpcImpl_2_0::getSyncStatus(
    std::string const& _groupID, std::string const& _nodeName, RespFunc _respFunc)
{
    RPC_IMPL_LOG(TRACE) << LOG_BADGE("getSyncStatus") << LOG_KV("group", _groupID)
                        << LOG_KV("node", _nodeName);

    auto nodeService = getNodeService(_groupID, _nodeName, "getSyncStatus");
    auto sync = nodeService->sync();
    checkService(sync, "sync");
    sync->asyncGetSyncInfo([_respFunc](Error::Ptr _error, std::string _syncStatus) {
        Json::Value jResp;
        if (!_error || (_error->errorCode() == bcos::protocol::CommonError::SUCCESS))
        {
            jResp = _syncStatus;
        }
        else
        {
            RPC_IMPL_LOG(ERROR) << LOG_BADGE("getSyncStatus")
                                << LOG_KV("errorCode", _error ? _error->errorCode() : 0)
                                << LOG_KV(
                                       "errorMessage", _error ? _error->errorMessage() : "success");
        }
        _respFunc(_error, jResp);
    });
}

void JsonRpcImpl_2_0::getSystemConfigByKey(std::string const& _groupID,
    std::string const& _nodeName, const std::string& _keyValue, RespFunc _respFunc)
{
    RPC_IMPL_LOG(TRACE) << LOG_DESC("getSystemConfigByKey") << LOG_KV("keyValue", _keyValue)
                        << LOG_KV("group", _groupID) << LOG_KV("node", _nodeName);

    auto nodeService = getNodeService(_groupID, _nodeName, "getSystemConfigByKey");
    auto ledger = nodeService->ledger();
    checkService(ledger, "ledger");
    ledger->asyncGetSystemConfigByKey(_keyValue,
        [_respFunc](Error::Ptr _error, std::string _value, protocol::BlockNumber _blockNumber) {
            Json::Value jResp;
            if (!_error || (_error->errorCode() == bcos::protocol::CommonError::SUCCESS))
            {
                jResp["blockNumber"] = _blockNumber;
                jResp["value"] = _value;
            }
            else
            {
                RPC_IMPL_LOG(ERROR)
                    << LOG_BADGE("asyncGetSystemConfigByKey")
                    << LOG_KV("errorCode", _error ? _error->errorCode() : 0)
                    << LOG_KV("errorMessage", _error ? _error->errorMessage() : "success");
            }

            _respFunc(_error, jResp);
        });
}

void JsonRpcImpl_2_0::getTotalTransactionCount(
    std::string const& _groupID, std::string const& _nodeName, RespFunc _respFunc)
{
    RPC_IMPL_LOG(TRACE) << LOG_DESC("getTotalTransactionCount") << LOG_KV("group", _groupID)
                        << LOG_KV("node", _nodeName);

    auto nodeService = getNodeService(_groupID, _nodeName, "getTotalTransactionCount");
    auto ledger = nodeService->ledger();
    checkService(ledger, "ledger");
    ledger->asyncGetTotalTransactionCount(
        [_respFunc](Error::Ptr _error, int64_t _totalTxCount, int64_t _failedTxCount,
            protocol::BlockNumber _latestBlockNumber) {
            Json::Value jResp;
            if (!_error || (_error->errorCode() == bcos::protocol::CommonError::SUCCESS))
            {
                jResp["blockNumber"] = _latestBlockNumber;
                jResp["transactionCount"] = _totalTxCount;
                jResp["failedTransactionCount"] = _failedTxCount;
            }
            else
            {
                RPC_IMPL_LOG(ERROR)
                    << LOG_BADGE("getTotalTransactionCount")
                    << LOG_KV("errorCode", _error ? _error->errorCode() : 0)
                    << LOG_KV("errorMessage", _error ? _error->errorMessage() : "success");
            }

            _respFunc(_error, jResp);
        });
}

void JsonRpcImpl_2_0::getPeers(RespFunc _respFunc)
{
    RPC_IMPL_LOG(TRACE) << LOG_DESC("getPeers");
    m_gatewayInterface->asyncGetPeers(
        [_respFunc](Error::Ptr _error, const std::string& _peersInfo) {
            Json::Value jResp;
            if (!_error || (_error->errorCode() == bcos::protocol::CommonError::SUCCESS))
            {
                jResp = _peersInfo;
            }
            else
            {
                RPC_IMPL_LOG(ERROR)
                    << LOG_BADGE("getPeers")
                    << LOG_KV("errorCode", _error ? _error->errorCode() : 0)
                    << LOG_KV("errorMessage", _error ? _error->errorMessage() : "success");
            }

            _respFunc(_error, jResp);
        });
}

NodeService::Ptr JsonRpcImpl_2_0::getNodeService(
    std::string const& _groupID, std::string const& _nodeName, std::string const& _command)
{
<<<<<<< HEAD
    auto nodeService = m_groupManager->getNodeService(_groupID, _nodeName);
    if (!nodeService)
    {
        std::stringstream errorMsg;
        errorMsg
            << LOG_DESC(
                   "Invalid request for the specified node of doesn't exist or doesn't started!")
            << LOG_KV("request", _command) << LOG_KV("chain", m_groupManager->chainID())
            << LOG_KV("group", _groupID) << LOG_KV("node", _nodeName);
        RPC_IMPL_LOG(WARNING) << errorMsg.str();
        BOOST_THROW_EXCEPTION(
            JsonRpcException(JsonRpcError::NodeNotExistOrNotStarted, errorMsg.str()));
    }
    return nodeService;
}

// get all the groupID list
void JsonRpcImpl_2_0::getGroupList(RespFunc _respFunc)
{
    auto response = generateResponse(nullptr);
    auto groupList = m_groupManager->groupList();
    for (auto const& it : groupList)
    {
        response["groupList"].append(it);
    }
    _respFunc(nullptr, response);
}

// get the group information of the given group
void JsonRpcImpl_2_0::getGroupInfo(std::string const& _groupID, RespFunc _respFunc)
{
    auto groupInfo = m_groupManager->getGroupInfo(_groupID);
    Json::Value response;
    if (groupInfo)
    {
        // can only recover the deleted group
        groupInfoToJson(response, groupInfo);
    }
    _respFunc(nullptr, response);
}

// get the information of a given node
void JsonRpcImpl_2_0::getGroupNodeInfo(
    std::string const& _groupID, std::string const& _nodeName, RespFunc _respFunc)
{
    auto nodeInfo = m_groupManager->getNodeInfo(_groupID, _nodeName);
    Json::Value response;
    // hit the cache, response directly
    if (nodeInfo)
    {
        nodeInfoToJson(response, nodeInfo);
    }
    _respFunc(nullptr, response);
=======
    Json::Value jResp;
    jResp["version"] = m_nodeInfo.version;
    jResp["wasm"] = m_nodeInfo.isWasm;
    jResp["smCrypto"] = m_nodeInfo.isSM;
    jResp["nodeID"] = m_nodeInfo.nodeID;
    jResp["chainID"] = m_nodeInfo.chainID;
    jResp["groupID"] = m_nodeInfo.groupID;
    jResp["agency"] = m_nodeInfo.agency;
    jResp["buildTime"] = m_nodeInfo.buildTime;
    jResp["gitCommit"] = m_nodeInfo.gitCommitHash;
    jResp["supportedVersion"] = m_nodeInfo.supportedVersion;
    // TODO:
    jResp["wsProtocolVersion"] = 1;

    _respFunc(nullptr, jResp);
}

void JsonRpcImpl_2_0::notifyTransactionResult(
    bcos::crypto::HashType txHash, bcos::protocol::TransactionSubmitResult::Ptr result)
{
    decltype(m_txHash2Callback)::const_accessor it;
    auto found = m_txHash2Callback.find(it, txHash);

    if (!found)
    {
        RPC_IMPL_LOG(ERROR) << "Notify transaction: " << txHash.hex() << " not found!";
        return;
    }
    auto& callback = it->second;
    callback(nullptr, std::move(result));

    m_txHash2Callback.erase(it);
>>>>>>> 19473418
}<|MERGE_RESOLUTION|>--- conflicted
+++ resolved
@@ -522,21 +522,16 @@
     auto self = std::weak_ptr<JsonRpcImpl_2_0>(shared_from_this());
     auto transactionDataPtr = decodeData(_data);
 
-<<<<<<< HEAD
     auto nodeService = getNodeService(_groupID, _nodeName, "sendTransaction");
     auto txpool = nodeService->txpool();
     checkService(txpool, "txpool");
-
-    txpool->asyncSubmit(transactionDataPtr,
-        [_groupID, _nodeName, _requireProof, _data, _respFunc, self](Error::Ptr _error,
-=======
-    auto tx = m_transactionFactory->createTransaction(*transactionDataPtr);
+    auto tx =
+        nodeService->blockFactory()->transactionFactory()->createTransaction(*transactionDataPtr);
     auto txHash = tx->hash();  // FIXME: try pass tx to backend?
 
     auto submitCallback =
         [_groupID, _requireProof, transactionDataPtr, respFunc = std::move(_respFunc), txHash,
             self](Error::Ptr _error,
->>>>>>> 19473418
             bcos::protocol::TransactionSubmitResult::Ptr _transactionSubmitResult) {
             auto rpc = self.lock();
             if (!rpc)
@@ -587,7 +582,7 @@
     RPC_IMPL_LOG(TRACE) << "Writing tx: " << txHash.hex() << " into hash map";
 
     m_txHash2Callback.emplace(txHash, submitCallback);
-    m_txPoolInterface->asyncSubmit(transactionDataPtr, submitCallback);
+    txpool->asyncSubmit(transactionDataPtr, submitCallback);
 }
 
 
@@ -1143,7 +1138,6 @@
 NodeService::Ptr JsonRpcImpl_2_0::getNodeService(
     std::string const& _groupID, std::string const& _nodeName, std::string const& _command)
 {
-<<<<<<< HEAD
     auto nodeService = m_groupManager->getNodeService(_groupID, _nodeName);
     if (!nodeService)
     {
@@ -1197,24 +1191,7 @@
         nodeInfoToJson(response, nodeInfo);
     }
     _respFunc(nullptr, response);
-=======
-    Json::Value jResp;
-    jResp["version"] = m_nodeInfo.version;
-    jResp["wasm"] = m_nodeInfo.isWasm;
-    jResp["smCrypto"] = m_nodeInfo.isSM;
-    jResp["nodeID"] = m_nodeInfo.nodeID;
-    jResp["chainID"] = m_nodeInfo.chainID;
-    jResp["groupID"] = m_nodeInfo.groupID;
-    jResp["agency"] = m_nodeInfo.agency;
-    jResp["buildTime"] = m_nodeInfo.buildTime;
-    jResp["gitCommit"] = m_nodeInfo.gitCommitHash;
-    jResp["supportedVersion"] = m_nodeInfo.supportedVersion;
-    // TODO:
-    jResp["wsProtocolVersion"] = 1;
-
-    _respFunc(nullptr, jResp);
-}
-
+}
 void JsonRpcImpl_2_0::notifyTransactionResult(
     bcos::crypto::HashType txHash, bcos::protocol::TransactionSubmitResult::Ptr result)
 {
@@ -1230,5 +1207,4 @@
     callback(nullptr, std::move(result));
 
     m_txHash2Callback.erase(it);
->>>>>>> 19473418
 }