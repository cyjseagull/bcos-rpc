--- conflicted
+++ resolved
@@ -67,30 +67,9 @@
         bcos::protocol::BlockNumber _blockNumber,
         std::function<void(Error::Ptr)> _callback) override;
 
-<<<<<<< HEAD
-=======
     void asyncNotifyTransactionResult(const std::string_view& groupID,
         bcos::crypto::HashType txHash,
         bcos::protocol::TransactionSubmitResult::Ptr result) override;
-
-    /**
-     * @brief: async receive message from front service
-     * @param _nodeID: the message sender nodeID
-     * @param _id: the id of this message, it can by used to send response to the peer
-     * @param _data: the message data
-     * @return void
-     */
-    void asyncNotifyAmopMessage(bcos::crypto::NodeIDPtr _nodeID, const std::string& _id,
-        bcos::bytesConstRef _data, std::function<void(Error::Ptr _error)> _onRecv) override;
-    /**
-     * @brief: async receive nodeIDs from front service
-     * @param _nodeIDs: the nodeIDs
-     * @param _callback: callback
-     * @return void
-     */
-    void asyncNotifyAmopNodeIDs(std::shared_ptr<const bcos::crypto::NodeIDs> _nodeIDs,
-        std::function<void(bcos::Error::Ptr _error)> _callback) override;
->>>>>>> 19473418
 
     void asyncNotifyGroupInfo(bcos::group::GroupInfo::Ptr _groupInfo,
         std::function<void(Error::Ptr&&)> _callback) override;
@@ -109,11 +88,6 @@
 protected:
     virtual void notifyGroupInfo(bcos::group::GroupInfo::Ptr _groupInfo);
 
-    // TODO: sync from dev
-    void asyncNotifyTransactionResult(const std::string_view&, bcos::crypto::HashType,
-        bcos::protocol::TransactionSubmitResult::Ptr) override
-    {}
-
 private:
     std::shared_ptr<boostssl::ws::WsService> m_wsService;
     bcos::rpc::JsonRpcImpl_2_0::Ptr m_jsonRpcImpl;
