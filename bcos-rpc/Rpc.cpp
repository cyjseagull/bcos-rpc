--- conflicted
+++ resolved
@@ -68,7 +68,6 @@
     {
         if (s && s->isConnected())
         {
-<<<<<<< HEAD
             std::string group;
             // eg: {"blockNumber": 11, "group": "group"}
             Json::Value response;
@@ -76,12 +75,6 @@
             response["nodeName"] = _nodeName;
             response["blockNumber"] = _blockNumber;
             auto resp = response.toStyledString();
-=======
-            // TODO: For multiple groups, there should be group params
-            // eg: {"blockNumber": 11, "group": "group"}
-            std::string resp = "{\"group\":  \"" + _groupID +
-                               "\" ,\"blockNumber\": " + std::to_string(_blockNumber) + "}";
->>>>>>> 19473418
             auto message =
                 m_wsService->messageFactory()->buildMessage(bcos::rpc::MessageType::BLOCK_NOTIFY,
                     std::make_shared<bcos::bytes>(resp.begin(), resp.end()));
@@ -98,26 +91,14 @@
                             << LOG_KV("blockNumber", _blockNumber) << LOG_KV("ss size", ss.size());
 }
 
-<<<<<<< HEAD
-void Rpc::asyncNotifyGroupInfo(
-    bcos::group::GroupInfo::Ptr _groupInfo, std::function<void(Error::Ptr&&)> _callback)
-=======
 void Rpc::asyncNotifyTransactionResult([[maybe_unused]] const std::string_view& groupID,
     bcos::crypto::HashType txHash, bcos::protocol::TransactionSubmitResult::Ptr result)
 {
     m_jsonRpcImpl->notifyTransactionResult(txHash, std::move(result));
 }
 
-/**
- * @brief: async receive message from front service
- * @param _nodeID: the message sender nodeID
- * @param _id: the id of this message, it can by used to send response to the peer
- * @param _data: the message data
- * @return void
- */
-void Rpc::asyncNotifyAmopMessage(bcos::crypto::NodeIDPtr _nodeID, const std::string& _id,
-    bcos::bytesConstRef _data, std::function<void(Error::Ptr _error)> _onRecv)
->>>>>>> 19473418
+void Rpc::asyncNotifyGroupInfo(
+    bcos::group::GroupInfo::Ptr _groupInfo, std::function<void(Error::Ptr&&)> _callback)
 {
     m_jsonRpcImpl->groupManager()->updateGroupInfo(_groupInfo);
     if (_callback)
