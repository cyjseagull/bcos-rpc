name: bcos-rpc GitHub Actions
on:
  push:
    paths-ignore:
      - "docs/**"
      - "Changelog.md"
      - "README.md"
  pull_request:
    paths-ignore:
      - "docs/**"
      - "Changelog.md"
      - "README.md"
  release:
    types: [published, created, edited]
env:
  CCACHE_DIR: ${{ github.workspace }}/ccache

jobs:
  build_with_clang:
    name: build_with_clang
    runs-on: ${{ matrix.os }}
    strategy:
      matrix:
        os: [macos-latest]
    steps:
      - uses: actions/checkout@v2
        with:
          fetch-depth: 5
      - name: Nightly default
        run: rustup default nightly
      - uses: actions/cache@v2
        id: cache
        with:
          path: |
            /home/runner/.hunter
            /Users/runner/.hunter/
            ccache
          key: hunter-clang-v3-notest-${{ runner.temp }}-${{ github.base_ref }}-${{ hashFiles('.github/workflows/workflow.yml') }}
          restore-keys: |
            hunter-clang-v3-notest-${{ runner.temp }}-${{ github.base_ref }}-${{ hashFiles('.github/workflows/workflow.yml') }}
            hunter-clang-v3-notest-${{ runner.temp }}-${{ github.base_ref }}-
            hunter-clang-v3-notest-${{ runner.temp }}-
      - name: install macOS dependencies
        if: runner.os == 'macOS'
        run: brew install ccache
      - name: install Ubuntu dependencies
        if: runner.os == 'Linux'
        run: sudo apt install -y git curl openssl build-essential clang cmake ccache
      - name: configure
        if: runner.os == 'macOS'
        run: export SDKROOT=$(xcrun --sdk macosx --show-sdk-path) && CC=/usr/bin/clang CXX=/usr/bin/clang++ mkdir build && cd build && cmake ../ -DTESTS=ON
      - name: configure
        if: runner.os == 'Linux'
        run: CC=/usr/bin/clang CXX=/usr/bin/clang++ mkdir build && cd build && cmake ../ -DTESTS=ON
      - name: compile
        run: cd build && make -j2
      - name: run test
        run: CTEST_OUTPUT_ON_FAILURE=TRUE make test
  build_with_gcc:
    name: build_with_gcc
    runs-on: ${{ matrix.os }}
    strategy:
      matrix:
        os: [ubuntu-20.04]
    steps:
      - uses: actions/checkout@v2
        with:
          fetch-depth: 5
      - uses: actions/cache@v2
        id: cache
        with:
          path: /home/runner/.hunter
          key: hunter-gcc-v2-notest-${{ runner.temp }}-${{ github.base_ref }}-${{ hashFiles('.github/workflows/workflow.yml') }}
          restore-keys: |
            hunter-gcc-v2-notest-${{ runner.temp }}-${{ github.base_ref }}-${{ hashFiles('.github/workflows/workflow.yml') }}
            hunter-gcc-v2-notest-${{ runner.temp }}-${{ github.base_ref }}-
            hunter-gcc-v2-notest-${{ runner.temp }}-
      - uses: actions/cache@v2
        id: ccache
        with:
          path: ccache
          key: cache-gcc-v2-notest-${{ runner.temp }}-${{ github.base_ref }}-${{ hashFiles('.github/workflows/workflow.yml') }}
          restore-keys: |
            ccache-gcc-v2-notest-${{ runner.temp }}-${{ github.base_ref }}-${{ hashFiles('.github/workflows/workflow.yml') }}
            cache-gcc-v2-notest-${{ runner.temp }}-${{ github.base_ref }}-
            cache-gcc-v2-notest-${{ runner.temp }}-
      - name: install Ubuntu dependencies
        run: sudo apt install -y git curl openssl build-essential cmake ccache
      - name: configure
        run: mkdir -p build && cd build && cmake ../
      - name: compile
        run: cd build && make -j2
      - name: run test
        run: CTEST_OUTPUT_ON_FAILURE=TRUE make test
  ubuntu16_04_build_with_gcc:
    name: ubuntu16_04_build_with_gcc
    runs-on: ${{ matrix.os }}
    strategy:
      matrix:
        os: [ubuntu-16.04]
    steps:
      - uses: actions/checkout@v2
        with:
          fetch-depth: 5
      - name: Nightly default
        run: rustup default nightly
      - uses: actions/cache@v2
        id: cache
        with:
          path: /home/runner/.hunter
          key: hunter-ubuntu-v2-notest-${{ runner.temp }}-${{ github.base_ref }}-${{ hashFiles('.github/workflows/workflow.yml') }}
          restore-keys: |
            hunter-ubuntu-v2-notest-${{ runner.temp }}-${{ github.base_ref }}-${{ hashFiles('.github/workflows/workflow.yml') }}
            hunter-ubuntu-v2-notest-${{ runner.temp }}-${{ github.base_ref }}-
            hunter-ubuntu-v2-notest-${{ runner.temp }}-
      - uses: actions/cache@v2
        id: ccache
        with:
          path: ccache
          key: ccache-ubuntu-v2-notest-${{ runner.temp }}-${{ github.base_ref }}-${{ hashFiles('.github/workflows/workflow.yml') }}
          restore-keys: |
            ccache-ubuntu-v2-notest-${{ runner.temp }}-${{ github.base_ref }}-${{ hashFiles('.github/workflows/workflow.yml') }}
            ccache-ubuntu-v2-notest-${{ runner.temp }}-${{ github.base_ref }}-
            ccache-ubuntu-v2-notest-${{ runner.temp }}-
      - name: install Ubuntu dependencies
        run: sudo apt-get install -y software-properties-common python-software-properties && sudo add-apt-repository ppa:ubuntu-toolchain-r/test && sudo apt-get update && sudo apt install -y git curl openssl build-essential cmake ccache gcc-7 g++-7 lcov&& sudo update-alternatives --install /usr/bin/gcc gcc /usr/bin/gcc-7 60 --slave /usr/bin/g++ g++ /usr/bin/g++-7 && sudo update-alternatives --config gcc
      - name: configure
        run: mkdir -p build && cd build && cmake ../ -DTESTS=ON -DCOVERAGE=ON
      - name: compile
        run: cd build && make -j2
      - name: run test
        run: CTEST_OUTPUT_ON_FAILURE=TRUE make test
      - name: generate coverage
        run: cd build && make test && make rpc-coverage
      - name: upload code coverage to Codecov
        uses: codecov/codecov-action@v1
        with:
          file: ./build/coverage.info
          name: bcos-rpc coverage
          fail_ci_if_error: true
  build_with_centos:
    name: build_with_centos
    runs-on: ubuntu-latest
    container:
      image: docker.io/centos:7
      volumes:
        - /github/home/.hunter:/github/home/.hunter
    steps:
      - uses: actions/checkout@v2
        with:
          fetch-depth: 5
<<<<<<< HEAD
      - name: install rust language
        uses: actions-rs/toolchain@v1
        with:
          toolchain: nightly-2021-06-17
          override: true
=======
>>>>>>> 91431ade
      - uses: actions/cache@v2
        id: cache
        with:
          path: |
            /home/runner/.hunter
            /github/home/.hunter
            /home/runner/.hunter/_Base/Download/
            /github/home/.hunter/_Base/Download/
            deps/src
            ccache
          key: hunter-centos-v2-notest-${{ runner.temp }}-${{ github.base_ref }}-${{ hashFiles('.github/workflows/workflow.yml') }}
          restore-keys: |
            hunter-centos-v2-notest-${{ runner.temp }}-${{ github.base_ref }}-${{ hashFiles('.github/workflows/workflow.yml') }}
            hunter-centos-v2-notest-${{ runner.temp }}-${{ github.base_ref }}-
            hunter-centos-v2-notest-${{ runner.temp }}-
      - name: install CentOS dependencies
        run: |
          yum install -y epel-release centos-release-scl
<<<<<<< HEAD
          yum install -y git make gcc gcc-c++ glibc-static glibc-devel openssl cmake3 ccache devtoolset-7 libzstd-devel zlib-devel flex bison python-devel python3-devel && source /opt/rh/devtoolset-7/enable
=======
          yum install -y git make gcc gcc-c++ glibc-static glibc-devel cmake3 ccache devtoolset-7 python-devel python3-devel && source /opt/rh/devtoolset-7/enable
      - name: install rust language
        uses: actions-rs/toolchain@v1
        with:
          toolchain: nightly-2021-06-17
          override: true
>>>>>>> 91431ade
      - name: configure and compile
        run: |
          source /opt/rh/devtoolset-7/enable
          mkdir -p build && cd build
          cmake3 .. -DTESTS=ON -DHUNTER_STATUS_DEBUG=ON
          make -j2
          CTEST_OUTPUT_ON_FAILURE=TRUE make test<|MERGE_RESOLUTION|>--- conflicted
+++ resolved
@@ -149,14 +149,11 @@
       - uses: actions/checkout@v2
         with:
           fetch-depth: 5
-<<<<<<< HEAD
       - name: install rust language
         uses: actions-rs/toolchain@v1
         with:
           toolchain: nightly-2021-06-17
           override: true
-=======
->>>>>>> 91431ade
       - uses: actions/cache@v2
         id: cache
         with:
@@ -175,16 +172,7 @@
       - name: install CentOS dependencies
         run: |
           yum install -y epel-release centos-release-scl
-<<<<<<< HEAD
           yum install -y git make gcc gcc-c++ glibc-static glibc-devel openssl cmake3 ccache devtoolset-7 libzstd-devel zlib-devel flex bison python-devel python3-devel && source /opt/rh/devtoolset-7/enable
-=======
-          yum install -y git make gcc gcc-c++ glibc-static glibc-devel cmake3 ccache devtoolset-7 python-devel python3-devel && source /opt/rh/devtoolset-7/enable
-      - name: install rust language
-        uses: actions-rs/toolchain@v1
-        with:
-          toolchain: nightly-2021-06-17
-          override: true
->>>>>>> 91431ade
       - name: configure and compile
         run: |
           source /opt/rh/devtoolset-7/enable
